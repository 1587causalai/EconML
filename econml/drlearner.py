--- conflicted
+++ resolved
@@ -47,12 +47,7 @@
 from .sklearn_extensions.linear_model import (
     DebiasedLasso, StatsModelsLinearRegression, WeightedLassoCVWrapper)
 from .utilities import (_deprecate_positional, check_high_dimensional,
-<<<<<<< HEAD
-                        check_input_arrays, filter_none_kwargs,
-                        fit_with_groups, inverse_onehot, _shap_explain_cme)
-=======
-                        filter_none_kwargs, fit_with_groups, inverse_onehot)
->>>>>>> e55b093e
+                        filter_none_kwargs, fit_with_groups, inverse_onehot, _shap_explain_cme)
 
 
 class _ModelNuisance:
